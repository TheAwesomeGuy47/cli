--- conflicted
+++ resolved
@@ -8,16 +8,13 @@
 import { DriveFolderService } from '../../src/services/drive/drive-folder.service';
 import { WebDavServer } from '../../src/webdav/webdav-server';
 import { getDriveRealmManager } from '../fixtures/drive-realm.fixture';
-<<<<<<< HEAD
-import { ConfigKeys } from '../../src/types/config.types';
-
-=======
 import { UploadService } from '../../src/services/network/upload.service';
 import { DriveFileService } from '../../src/services/drive/drive-file.service';
 import { DownloadService } from '../../src/services/network/download.service';
 import { AuthService } from '../../src/services/auth.service';
 import { CryptoService } from '../../src/services/crypto.service';
->>>>>>> d58b992f
+import { ConfigKeys } from '../../src/types/config.types';
+
 describe('WebDav server', () => {
   const sandbox = sinon.createSandbox();
 
@@ -38,10 +35,6 @@
     });
 
     const app = express();
-<<<<<<< HEAD
-    const server = new WebDavServer(app, ConfigService.instance, DriveFolderService.instance, getDriveRealmManager());
-    server.start();
-=======
     const server = new WebDavServer(
       app,
       ConfigService.instance,
@@ -53,7 +46,7 @@
       AuthService.instance,
       CryptoService.instance,
     );
->>>>>>> d58b992f
+    server.start();
 
     expect(createServerStub.calledOnce).to.be.true;
   });
@@ -79,7 +72,17 @@
     sandbox.stub(selfsigned, 'generate').returns(sslSelfSigned);
 
     const app = express();
-    const server = new WebDavServer(app, ConfigService.instance, DriveFolderService.instance, getDriveRealmManager());
+    const server = new WebDavServer(
+      app,
+      ConfigService.instance,
+      DriveFileService.instance,
+      DriveFolderService.instance,
+      getDriveRealmManager(),
+      UploadService.instance,
+      DownloadService.instance,
+      AuthService.instance,
+      CryptoService.instance,
+    );
     server.start();
 
     expect(createServerStub).to.be.calledOnceWith({ cert: sslSelfSigned.cert, key: sslSelfSigned.private });
