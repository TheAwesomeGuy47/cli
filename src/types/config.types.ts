export interface ConfigKeys {
  readonly DRIVE_URL: string;
  readonly DRIVE_API_URL: string;
  readonly DRIVE_NEW_API_URL: string;
  readonly PAYMENTS_API_URL: string;
  readonly PHOTOS_API_URL: string;
  readonly APP_CRYPTO_SECRET: string;
  readonly APP_CRYPTO_SECRET2: string;
  readonly APP_MAGIC_IV: string;
  readonly APP_MAGIC_SALT: string;
<<<<<<< HEAD
}

export const CREDENTIALS_FILE = './dist/cli.inxt';
=======
  readonly NETWORK_URL: string;
  readonly DEV_AUTH_TOKEN: string;
  readonly DEV_NEW_AUTH_TOKEN: string;
  readonly DEV_MNEMONIC: string;
}
>>>>>>> d2a6f7ae
<|MERGE_RESOLUTION|>--- conflicted
+++ resolved
@@ -8,14 +8,10 @@
   readonly APP_CRYPTO_SECRET2: string;
   readonly APP_MAGIC_IV: string;
   readonly APP_MAGIC_SALT: string;
-<<<<<<< HEAD
-}
-
-export const CREDENTIALS_FILE = './dist/cli.inxt';
-=======
   readonly NETWORK_URL: string;
   readonly DEV_AUTH_TOKEN: string;
   readonly DEV_NEW_AUTH_TOKEN: string;
   readonly DEV_MNEMONIC: string;
 }
->>>>>>> d2a6f7ae
+
+export const CREDENTIALS_FILE = './dist/cli.inxt';