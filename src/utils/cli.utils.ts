--- conflicted
+++ resolved
@@ -21,7 +21,6 @@
     ux.action.stop(ux.colorize('green', 'done ✓'));
   }
 
-<<<<<<< HEAD
   static CommonFlags = {
     'non-interactive': Flags.boolean({
       char: 'n',
@@ -33,12 +32,8 @@
     }),
   };
 
-  static getValueFromFlag = (
-    flag: { value: string | undefined; name: string; error: Error; canBeEmpty?: boolean },
-=======
   static readonly getValueFromFlag = (
-    flag: { value?: string; name: string; error: Error },
->>>>>>> efad5848
+    flag: { value?: string; name: string; error: Error; canBeEmpty?: boolean },
     nonInteractive: boolean,
     validate: (value: string) => boolean,
   ): string | undefined => {
@@ -87,7 +82,17 @@
     }
   };
 
-<<<<<<< HEAD
+  static timer() {
+    const start = new Date();
+    return {
+      stop: () => {
+        const end = new Date();
+        const time = end.getTime() - start.getTime();
+        return time;
+      },
+    };
+  }
+
   static prompt = async (
     prompt: { message: string; options?: ux.IPromptOptions | undefined; error: Error },
     validate?: (value: string) => boolean,
@@ -101,18 +106,6 @@
     }
     return promptValue;
   };
-=======
-  static timer() {
-    const start = new Date();
-    return {
-      stop: () => {
-        const end = new Date();
-        const time = end.getTime() - start.getTime();
-        return time;
-      },
-    };
-  }
->>>>>>> efad5848
 }
 
 class NoFlagProvidedError extends Error {
