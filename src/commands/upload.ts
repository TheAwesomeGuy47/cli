--- conflicted
+++ resolved
@@ -12,11 +12,8 @@
 import { CryptoService } from '../services/crypto.service';
 import { DownloadService } from '../services/network/download.service';
 import { StreamUtils } from '../utils/stream.utils';
-<<<<<<< HEAD
+import { ErrorUtils } from '../utils/errors.utils';
 import { DriveFolderService } from '../services/drive/drive-folder.service';
-=======
-import { ErrorUtils } from '../utils/errors.utils';
->>>>>>> c2b3b502
 
 export default class Upload extends Command {
   static readonly description = 'Upload a file to Internxt Drive';
