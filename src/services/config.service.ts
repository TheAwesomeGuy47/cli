--- conflicted
+++ resolved
@@ -1,10 +1,5 @@
-<<<<<<< HEAD
-import { CREDENTIALS_FILE, ConfigKeys } from '../types/config.types';
+import { ConfigKeys } from '../types/config.types';
 import { LoginCredentials } from '../types/command.types';
-=======
-import { ConfigKeys } from '../types/config.types';
-import { LoginCredentials } from '../types/login.types';
->>>>>>> c2b3b502
 import fs from 'fs/promises';
 import { CryptoService } from './crypto.service';
 import path from 'path';
